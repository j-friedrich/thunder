import shutil
import struct
import tempfile
import os
from numpy import dtype, array, allclose
from nose.tools import assert_equals, assert_true, assert_almost_equal
<<<<<<< HEAD
from thunder.rdds.series import SeriesLoader
=======
from thunder.rdds.series import SeriesLoader, Series
from thunder.rdds.images import ImagesLoader, Images
>>>>>>> d7a2b908
from test_utils import PySparkTestCase


<<<<<<< HEAD
class PySparkTestCaseWithOutputDir(PySparkTestCase):
=======

class RDDsSparkTestCase(PySparkTestCase):
>>>>>>> d7a2b908
    def setUp(self):
        super(PySparkTestCaseWithOutputDir, self).setUp()
        self.outputdir = tempfile.mkdtemp()

    def tearDown(self):
        super(PySparkTestCaseWithOutputDir, self).tearDown()
        shutil.rmtree(self.outputdir)


class SeriesBinaryTestData(object):
    """
    Data object for SeriesLoader binary test.
    """
    __slots__ = ('keys', 'vals', 'keyDType', 'valDType')

    def __init__(self, keys, vals, keydtype, valdtype):
        """
        Constructor, intended to be called from fromArrays class factory method.

        Expects m x n and m x p data for keys and vals.

        Parameters
        ----------
        keys: two dimensional array or sequence
        vals: two dimensional array or sequence
        keydtype: object castable to numpy dtype
            data type of keys
        valdtype: object castable to numpy dtype
            data type of values

        Returns
        -------
        self: new instance of SeriesBinaryTestData
        """
        self.keys = keys
        self.vals = vals
        self.keyDType = keydtype
        self.valDType = valdtype

    @property
    def keyStructFormat(self):
        return self.keyDType.char * self.nkeys

    @property
    def valStructFormat(self):
        return self.valDType.char * self.nvals

    @property
    def data(self):
        return zip(self.keys, self.vals)

    @property
    def nkeys(self):
        return len(self.keys[0])

    @property
    def nvals(self):
        return len(self.vals[0])

    def writeToFile(self, f):
        """
        Writes own key, value data to passed file handle in binary format
        Parameters
        ----------
        f: file handle, open for writing
            f will remain open after this call
        """
        for keys, vals in self.data:
            f.write(struct.pack(self.keyStructFormat, *keys))
            f.write(struct.pack(self.valStructFormat, *vals))

    @staticmethod
    def _validateLengths(dat):
        l = len(dat[0])
        for d in dat:
            assert len(d) == l, "Data of unequal lengths, %d and %d" % (l, len(d))

    @staticmethod
    def _normalizeDType(dtypeinst, data):
        if dtypeinst is None:
            return data.dtype
        return dtype(dtypeinst)

    @classmethod
    def fromArrays(cls, keys, vals, keydtype=None, valdtype=None):
        """
        Factory method for SeriesBinaryTestData. Validates input before calling class __init__ method.

        Expects m x n and m x p data for keys and vals.

        Parameters
        ----------
        keys: two dimensional array or sequence
        vals: two dimensional array or sequence
        keydtype: object castable to numpy dtype
            data type of keys
        valdtype: object castable to numpy dtype
            data type of values

        Returns
        -------
        self: new instance of SeriesBinaryTestData
        """
        keydtype = cls._normalizeDType(keydtype, keys)
        valdtype = cls._normalizeDType(valdtype, vals)
        assert len(keys) == len(vals), "Unequal numbers of keys and values, %d and %d" % (len(keys), len(vals))
        cls._validateLengths(keys)
        cls._validateLengths(vals)
        return cls(keys, vals, keydtype, valdtype)


class TestSeriesBinaryLoader(PySparkTestCaseWithOutputDir):

    def test_fromBinary(self):
        # run this as a single big test so as to avoid repeated setUp and tearDown of the spark context
        DATA = []
        # data will be a sequence of test data
        # all keys and all values in a test data item must be of the same length
        DATA.append(SeriesBinaryTestData.fromArrays([[1, 2, 3]], [[11, 12, 13]], 'int16', 'int16'))
        DATA.append(SeriesBinaryTestData.fromArrays([[1, 2, 3], [5, 6, 7]], [[11], [12]], 'int16', 'int16'))
        DATA.append(SeriesBinaryTestData.fromArrays([[1, 2, 3]], [[11, 12, 13]], 'int16', 'int32'))
        DATA.append(SeriesBinaryTestData.fromArrays([[1, 2, 3]], [[11, 12, 13]], 'int32', 'int16'))
        DATA.append(SeriesBinaryTestData.fromArrays([[1, 2, 3]], [[11.0, 12.0, 13.0]], 'int16', 'float32'))
        DATA.append(SeriesBinaryTestData.fromArrays([[1.0, 2.0, 3.0]], [[11.0, 12.0, 13.0]], 'float32', 'float32'))
        DATA.append(SeriesBinaryTestData.fromArrays([[1.5, 2.5, 3.5]], [[11.0, 12.0, 13.0]], 'float32', 'float32'))

        for itemidx, item in enumerate(DATA):
            fname = os.path.join(self.outputdir, 'inputfile%d.bin' % itemidx)
            with open(fname, 'wb') as f:
                item.writeToFile(f)

<<<<<<< HEAD
            loader = SeriesLoader(self.sc)
            series = loader.fromBinary(fname, nkeys=item.nkeys, nvalues=item.nvals, keytype=str(item.keyDType),
                                       valuetype=str(item.valDType))
=======
            loader = SeriesLoader(self.sc, item.nkeys, item.nvals, keytype=str(item.keyDType), valuetype=str(item.valDType))
            series = loader.fromBinary(fname)
>>>>>>> d7a2b908
            seriesdata = series.rdd.collect()

            expecteddata = item.data
            assert_equals(len(expecteddata), len(seriesdata),
                          "Differing numbers of k/v pairs in item %d; expected %d, got %d" %
                          (itemidx, len(expecteddata), len(seriesdata)))

            for expected, actual in zip(expecteddata, seriesdata):
                expectedkeys = tuple(expected[0])
                expectedvals = array(expected[1], dtype=item.valDType)
                assert_equals(expectedkeys, actual[0],
                              "Key mismatch in item %d; expected %s, got %s" %
                              (itemidx, str(expectedkeys), str(actual[0])))
                assert_true(allclose(expectedvals, actual[1]),
                            "Value mismatch in item %d; expected %s, got %s" %
                            (itemidx, str(expectedvals), str(actual[1])))
                assert_equals(item.valDType, actual[1].dtype,
                              "Value type mismatch in item %d; expected %s, got %s" %
                              (itemidx, str(item.valDType), str(actual[1].dtype)))

<<<<<<< HEAD
=======

class TestImagesFileLoaders(RDDsSparkTestCase):
    @staticmethod
    def _findTestResourcesDir(resourcesdirname="resources"):
        testdirpath = os.path.dirname(os.path.realpath(__file__))
        testresourcesdirpath = os.path.join(testdirpath, resourcesdirname)
        if not os.path.isdir(testresourcesdirpath):
            raise IOError("Test resources directory "+testresourcesdirpath+" not found")
        return testresourcesdirpath

    def setUp(self):
        super(TestImagesFileLoaders, self).setUp()
        self.testresourcesdir = self._findTestResourcesDir()

    def test_fromPng(self):
        imagepath = os.path.join(self.testresourcesdir, "singlelayer_png", "dot1.png")
        pngimage = ImagesLoader(self.sc).fromPng(imagepath, self.sc)
        firstpngimage = pngimage.first()
        assert_equals(0, firstpngimage[0], "Key error; expected first image key to be 0, was "+str(firstpngimage[0]))
        expectedshape = (70, 75, 4)  # 4 channel png; RGBalpha
        assert_true(isinstance(firstpngimage[1], ndarray),
                    "Value type error; expected first image value to be numpy ndarray, was " +
                    str(type(firstpngimage[1])))
        assert_equals(expectedshape, firstpngimage[1].shape)
        assert_almost_equal(0.97, firstpngimage[1][:, :, 0].flatten().max(), places=2)
        assert_almost_equal(0.03, firstpngimage[1][:, :, 0].flatten().min(), places=2)

    def test_fromTif(self):
        imagepath = os.path.join(self.testresourcesdir, "singlelayer_tif", "dot1_lzw.tif")
        tifimage = ImagesLoader(self.sc).fromTif(imagepath, self.sc)
        firsttifimage = tifimage.first()
        assert_equals(0, firsttifimage[0], "Key error; expected first image key to be 0, was "+str(firsttifimage[0]))
        expectedshape = (70, 75, 4)  # 4 channel tif; RGBalpha
        assert_true(isinstance(firsttifimage[1], ndarray),
                    "Value type error; expected first image value to be numpy ndarray, was " +
                    str(type(firsttifimage[1])))
        assert_equals(expectedshape, firsttifimage[1].shape)
        assert_equals(248, firsttifimage[1][:, :, 0].flatten().max())
        assert_equals(8, firsttifimage[1][:, :, 0].flatten().min())

    @staticmethod
    def _evaluateMultipleImages(tifimages, expectednum, expectedshape, expectedkeys, expectedsums):
        assert_equals(expectednum, len(tifimages), "Expected %s images, got %d" % (expectednum, len(tifimages)))
        for img, expectedkey, expectedsum in zip(tifimages, expectedkeys, expectedsums):
            assert_equals(expectedkey, img[0], "Expected key %s, got %s" % (str(expectedkey), str(img[0])))

            assert_true(isinstance(img[1], ndarray),
                        "Value type error; expected image value to be numpy ndarray, was " + str(type(img[1])))
            assert_equals(expectedshape, img[1].shape)
            assert_equals(expectedsum, img[1][:, :, 0].sum())

    def test_fromTifWithMultipleFiles(self):
        imagepath = os.path.join(self.testresourcesdir, "singlelayer_tif", "dot*_lzw.tif")
        tifimages = ImagesLoader(self.sc).fromTif(imagepath, self.sc).collect()

        expectednum = 3
        expectedshape = (70, 75, 4)  # 4 channel tif; RGBalpha
        expectedsums = [1282192, 1261328, 1241520]  # 3 images have increasing #s of black dots, so lower luminance overall
        expectedkeys = range(expectednum)
        self._evaluateMultipleImages(tifimages, expectednum, expectedshape, expectedkeys, expectedsums)

    @unittest.skipIf(not _have_image, "PIL/pillow not installed or not functional")
    def test_fromMultipageTif(self):
        imagepath = os.path.join(self.testresourcesdir, "multilayer_tif", "dotdotdot_lzw.tif")
        tifimages = ImagesLoader(self.sc).fromMultipageTif(imagepath, self.sc).collect()

        expectednum = 1
        expectedshape = (70, 75, 4*3)  # 4 channel tifs of RGBalpha times 3 concatenated pages
        expectedsums = [1282192, 1261328, 1241520]  # 3 images have increasing #s of black dots, so lower luminance overall
        expectedkey = 0
        #self._evaluateMultipleImages(tifimages, expectednum, expectedshape, expectedkeys, expectedsums)

        assert_equals(expectednum, len(tifimages), "Expected %s images, got %d" % (expectednum, len(tifimages)))
        tifimage = tifimages[0]
        assert_equals(expectedkey, tifimage[0], "Expected key %s, got %s" % (str(expectedkey), str(tifimage[0])))
        assert_true(isinstance(tifimage[1], ndarray),
                    "Value type error; expected image value to be numpy ndarray, was " + str(type(tifimage[1])))
        assert_equals(expectedshape, tifimage[1].shape)
        for channelidx in xrange(0, expectedshape[2], 4):
            assert_equals(expectedsums[channelidx/4], tifimage[1][:, :, channelidx].flatten().sum())


class TestSeriesMethods(RDDsSparkTestCase):

    def test_between(self):
        rdd = self.sc.parallelize([(0, array([4, 5, 6, 7])), (1, array([8, 9, 10, 11]))])
        data = Series(rdd).between(0, 1)
        allclose(data.index, array([0, 1]))
        allclose(data.first()[1], array([4, 5]))

    def test_select(self):
        rdd = self.sc.parallelize([(0, array([4, 5, 6, 7])), (1, array([8, 9, 10, 11]))])
        data = Series(rdd, index=['label1', 'label2', 'label3', 'label4'])
        selection1 = data.select(['label1'])
        allclose(selection1.first()[1], array([4]))
        selection2 = data.select(['label1', 'label2'])
        allclose(selection2.first()[1], array([4, 5]))

    def test_detrend(self):
        rdd = self.sc.parallelize([(0, array([1, 2, 3, 4, 5]))])
        data = Series(rdd).detrend('linear')
        # detrending linearly increasing data should yield all 0s
        allclose(data.first()[1], array([0, 0, 0, 0, 0]))

    def test_series_stats(self):
        rdd = self.sc.parallelize([(0, array([1, 2, 3, 4, 5]))])
        data = Series(rdd)
        allclose(data.seriesMean().first()[1], 3.0)
        allclose(data.seriesSum().first()[1], 15.0)
        allclose(data.seriesStdev().first()[1], 1.4142135)
        allclose(data.seriesStat('mean').first()[1], 3.0)
        allclose(data.seriesStats().select('mean').first()[1], 3.0)
        allclose(data.seriesStats().select('count').first()[1], 5)

    def test_standardization(self):
        rdd = self.sc.parallelize([(0, array([1, 2, 3, 4, 5]))])
        data = Series(rdd)
        allclose(data.center().first()[1], array([-2, -1, 0, 1, 2]))
        allclose(data.normalize().first()[1], array([-0.42105,  0.10526,  0.63157,  1.15789,  1.68421]))
        allclose(data.standardize().first()[1], array([0.70710,  1.41421,  2.12132,  2.82842,  3.53553]))
        allclose(data.zscore().first()[1], array([-1.41421, -0.70710,  0,  0.70710,  1.41421]))


if __name__ == "__main__":
    if not _have_image:
        print "NOTE: Skipping PIL/pillow tests as neither seem to be installed and functional"
    unittest.main()
    if not _have_image:
        print "NOTE: PIL/pillow tests were skipped as neither seem to be installed and functional"
>>>>>>> d7a2b908
<|MERGE_RESOLUTION|>--- conflicted
+++ resolved
@@ -4,21 +4,11 @@
 import os
 from numpy import dtype, array, allclose
 from nose.tools import assert_equals, assert_true, assert_almost_equal
-<<<<<<< HEAD
-from thunder.rdds.series import SeriesLoader
-=======
 from thunder.rdds.series import SeriesLoader, Series
-from thunder.rdds.images import ImagesLoader, Images
->>>>>>> d7a2b908
 from test_utils import PySparkTestCase
 
 
-<<<<<<< HEAD
 class PySparkTestCaseWithOutputDir(PySparkTestCase):
-=======
-
-class RDDsSparkTestCase(PySparkTestCase):
->>>>>>> d7a2b908
     def setUp(self):
         super(PySparkTestCaseWithOutputDir, self).setUp()
         self.outputdir = tempfile.mkdtemp()
@@ -150,14 +140,9 @@
             with open(fname, 'wb') as f:
                 item.writeToFile(f)
 
-<<<<<<< HEAD
             loader = SeriesLoader(self.sc)
             series = loader.fromBinary(fname, nkeys=item.nkeys, nvalues=item.nvals, keytype=str(item.keyDType),
                                        valuetype=str(item.valDType))
-=======
-            loader = SeriesLoader(self.sc, item.nkeys, item.nvals, keytype=str(item.keyDType), valuetype=str(item.valDType))
-            series = loader.fromBinary(fname)
->>>>>>> d7a2b908
             seriesdata = series.rdd.collect()
 
             expecteddata = item.data
@@ -178,91 +163,8 @@
                               "Value type mismatch in item %d; expected %s, got %s" %
                               (itemidx, str(item.valDType), str(actual[1].dtype)))
 
-<<<<<<< HEAD
-=======
-
-class TestImagesFileLoaders(RDDsSparkTestCase):
-    @staticmethod
-    def _findTestResourcesDir(resourcesdirname="resources"):
-        testdirpath = os.path.dirname(os.path.realpath(__file__))
-        testresourcesdirpath = os.path.join(testdirpath, resourcesdirname)
-        if not os.path.isdir(testresourcesdirpath):
-            raise IOError("Test resources directory "+testresourcesdirpath+" not found")
-        return testresourcesdirpath
-
-    def setUp(self):
-        super(TestImagesFileLoaders, self).setUp()
-        self.testresourcesdir = self._findTestResourcesDir()
-
-    def test_fromPng(self):
-        imagepath = os.path.join(self.testresourcesdir, "singlelayer_png", "dot1.png")
-        pngimage = ImagesLoader(self.sc).fromPng(imagepath, self.sc)
-        firstpngimage = pngimage.first()
-        assert_equals(0, firstpngimage[0], "Key error; expected first image key to be 0, was "+str(firstpngimage[0]))
-        expectedshape = (70, 75, 4)  # 4 channel png; RGBalpha
-        assert_true(isinstance(firstpngimage[1], ndarray),
-                    "Value type error; expected first image value to be numpy ndarray, was " +
-                    str(type(firstpngimage[1])))
-        assert_equals(expectedshape, firstpngimage[1].shape)
-        assert_almost_equal(0.97, firstpngimage[1][:, :, 0].flatten().max(), places=2)
-        assert_almost_equal(0.03, firstpngimage[1][:, :, 0].flatten().min(), places=2)
-
-    def test_fromTif(self):
-        imagepath = os.path.join(self.testresourcesdir, "singlelayer_tif", "dot1_lzw.tif")
-        tifimage = ImagesLoader(self.sc).fromTif(imagepath, self.sc)
-        firsttifimage = tifimage.first()
-        assert_equals(0, firsttifimage[0], "Key error; expected first image key to be 0, was "+str(firsttifimage[0]))
-        expectedshape = (70, 75, 4)  # 4 channel tif; RGBalpha
-        assert_true(isinstance(firsttifimage[1], ndarray),
-                    "Value type error; expected first image value to be numpy ndarray, was " +
-                    str(type(firsttifimage[1])))
-        assert_equals(expectedshape, firsttifimage[1].shape)
-        assert_equals(248, firsttifimage[1][:, :, 0].flatten().max())
-        assert_equals(8, firsttifimage[1][:, :, 0].flatten().min())
-
-    @staticmethod
-    def _evaluateMultipleImages(tifimages, expectednum, expectedshape, expectedkeys, expectedsums):
-        assert_equals(expectednum, len(tifimages), "Expected %s images, got %d" % (expectednum, len(tifimages)))
-        for img, expectedkey, expectedsum in zip(tifimages, expectedkeys, expectedsums):
-            assert_equals(expectedkey, img[0], "Expected key %s, got %s" % (str(expectedkey), str(img[0])))
-
-            assert_true(isinstance(img[1], ndarray),
-                        "Value type error; expected image value to be numpy ndarray, was " + str(type(img[1])))
-            assert_equals(expectedshape, img[1].shape)
-            assert_equals(expectedsum, img[1][:, :, 0].sum())
-
-    def test_fromTifWithMultipleFiles(self):
-        imagepath = os.path.join(self.testresourcesdir, "singlelayer_tif", "dot*_lzw.tif")
-        tifimages = ImagesLoader(self.sc).fromTif(imagepath, self.sc).collect()
-
-        expectednum = 3
-        expectedshape = (70, 75, 4)  # 4 channel tif; RGBalpha
-        expectedsums = [1282192, 1261328, 1241520]  # 3 images have increasing #s of black dots, so lower luminance overall
-        expectedkeys = range(expectednum)
-        self._evaluateMultipleImages(tifimages, expectednum, expectedshape, expectedkeys, expectedsums)
-
-    @unittest.skipIf(not _have_image, "PIL/pillow not installed or not functional")
-    def test_fromMultipageTif(self):
-        imagepath = os.path.join(self.testresourcesdir, "multilayer_tif", "dotdotdot_lzw.tif")
-        tifimages = ImagesLoader(self.sc).fromMultipageTif(imagepath, self.sc).collect()
-
-        expectednum = 1
-        expectedshape = (70, 75, 4*3)  # 4 channel tifs of RGBalpha times 3 concatenated pages
-        expectedsums = [1282192, 1261328, 1241520]  # 3 images have increasing #s of black dots, so lower luminance overall
-        expectedkey = 0
-        #self._evaluateMultipleImages(tifimages, expectednum, expectedshape, expectedkeys, expectedsums)
-
-        assert_equals(expectednum, len(tifimages), "Expected %s images, got %d" % (expectednum, len(tifimages)))
-        tifimage = tifimages[0]
-        assert_equals(expectedkey, tifimage[0], "Expected key %s, got %s" % (str(expectedkey), str(tifimage[0])))
-        assert_true(isinstance(tifimage[1], ndarray),
-                    "Value type error; expected image value to be numpy ndarray, was " + str(type(tifimage[1])))
-        assert_equals(expectedshape, tifimage[1].shape)
-        for channelidx in xrange(0, expectedshape[2], 4):
-            assert_equals(expectedsums[channelidx/4], tifimage[1][:, :, channelidx].flatten().sum())
-
-
-class TestSeriesMethods(RDDsSparkTestCase):
+
+class TestSeriesMethods(PySparkTestCase):
 
     def test_between(self):
         rdd = self.sc.parallelize([(0, array([4, 5, 6, 7])), (1, array([8, 9, 10, 11]))])
@@ -300,13 +202,4 @@
         allclose(data.center().first()[1], array([-2, -1, 0, 1, 2]))
         allclose(data.normalize().first()[1], array([-0.42105,  0.10526,  0.63157,  1.15789,  1.68421]))
         allclose(data.standardize().first()[1], array([0.70710,  1.41421,  2.12132,  2.82842,  3.53553]))
-        allclose(data.zscore().first()[1], array([-1.41421, -0.70710,  0,  0.70710,  1.41421]))
-
-
-if __name__ == "__main__":
-    if not _have_image:
-        print "NOTE: Skipping PIL/pillow tests as neither seem to be installed and functional"
-    unittest.main()
-    if not _have_image:
-        print "NOTE: PIL/pillow tests were skipped as neither seem to be installed and functional"
->>>>>>> d7a2b908
+        allclose(data.zscore().first()[1], array([-1.41421, -0.70710,  0,  0.70710,  1.41421]))