--- conflicted
+++ resolved
@@ -31,21 +31,16 @@
         assert(allclose(vals.select('coherence').values().collect()[0], 0.578664))
         assert(allclose(vals.select('phase').values().collect()[0], 4.102501))
 
-<<<<<<< HEAD
-    def test_crossCorr(self):
-        dataLocal = array([
-=======
-    def convolve_test(self):
-        data_local = array([1, 2, 3, 4, 5])
+    def test_convolve(self):
+        dataLocal = array([1, 2, 3, 4, 5])
         sig = array([1, 2, 3])
-        rdd = self.sc.parallelize([(0, data_local)])
+        rdd = self.sc.parallelize([(0, dataLocal)])
         data = TimeSeries(rdd)
         betas = data.convolve(sig, mode='same')
         assert(allclose(betas.values().collect()[0], array([4, 10, 16, 22, 22])))
 
-    def cross_corr_test(self):
-        data_local = array([
->>>>>>> 87e96223
+    def test_crossCorr(self):
+        dataLocal = array([
             array([1.0, 2.0, -4.0, 5.0, 8.0, 3.0, 4.1, 0.9, 2.3]),
             array([2.0, 2.0, -4.0, 5.0, 3.1, 4.5, 8.2, 8.1, 9.1]),
         ])
@@ -114,8 +109,6 @@
         assert(allclose(out.first()[1],
                         array([-0.64516,  -0.32258,  0.0,  0.32258,  0.64516]), atol=1e-3))
 
-
-
     # TODO add test for triggered average
 
     # TODO add test for blocked averaged
